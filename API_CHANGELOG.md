This changelog notes changes to API endpoints that are documented and listed
through Swagger. Changes to undocumented, internal CATMAID APIs are not
included in this changelog.

## Under development

### Additions

- GET `/{project_id}/stats/cable-length`:
  Accepts now an optional 'name_pattern' argument that allows case insensitive
  pattern matching in the respective neuron name. If a '/' prefix is used, the
  pattern is interpreted as a regular expression.

- GET|POST `/{project_id}/skeletons/validity`:
  Obtain a list of valid or invalid skeletons in a set pf passed in skeleton
  IDs.

- `GET|POST /{project_id}/skeletons/from-origin`:
  Looks up skeleton IDs based on a set of `source_ids`, a `source_url` and a
  `source_project_id`..

- `GET|POST /{project_id}/skeletons/origin`:
  Gets origin information on a list of `skeleton_ids`.

- `GET|POST /{project_id}/skeletons/import-info`:
  Gets information on which and how many nodes are imported in a set of
  skeletons.

- `POST /{project_id}/annotations/query-targets`:
  Accepts now an optional boolean "with_timestamps" parameter, which is set to
  false by default. If set to true, the returned annotations will include their
  creation_time and edition_time.

<<<<<<< HEAD
- `POST /{project_id}/annotations/query-targets`:
  Accepts now two additional sorting options: annotated_on,
  last_annotation_link_edit. The first one sorts by the date the matched
  annotations were added to the target. The second option sorts by when this
  link was edited last.
=======
- GET|POST `/{project_id}/skeletons/completeness`:
  Obtain compleness information on a list of skeletons.
>>>>>>> b3f2f1de

### Modifications

- `POST|GET /{project_id}/node/list`:
  Offers a new optional parameter
  "ordering", which can be used to order the result set of nodes. The values
  cable-asc and cable-desc are allowed. By default no ordering is applied.

- `POST|GET /{project_id}/volumes/`:
  Information on area, volume and watertightness is now returned for each
  volume as well as information on whether these details have been computed
  (meta_computed). This meta data can be computed for each volume using the
  `{project_id}/volumes/{volume_id}/update-meta-info` API.

- `GET /{project_id}/volumes/{volum_id}/update-meta-info`:
  Try to compute area, volume and watertightness for a volume. Sets
  `meta_computed` to true. If this operation fails, all meta data fields are set
  to NULL/None.

- `POST /{project_id}/annotations/query-targets`:
  Accepts now an optional boolean "name_exact" parameter, which is set to false
  by default. If set to true, the passed in name has to match exactly. This is
  faster than using a regular expression like '/^name$' for exact matches.

- `POST /{project_id}/skeletons/import`:
  The new parameters `source_id` and `source_url` allow to associate a source
  data reference with the imported skeleton.

### Deprecations

None.

### Removals

None.


## 2019.06.20

### Additions

- `GET /{project_id}/nodes/nearest`:
  Replaces `POST /{project_id}/node/nearest`. The parameters are the same, but
  the API allows now to look globally for the nearest node in the project, if no
  skeleton ID or neuron ID is provided.

- `GET /{project_id}/nodes/most-recent`:
  Replaces `POST /{project_id}/node/nearest`. A skeleton_id parameter can still
  be provided, but now also a user_id parameter is available to further
  constrain.

### Modifications

- `POST|GET /{project_id}/node/list`:
  Offers a new optional parameter "min_skeleton_length", which can be used to
  constrain the returned neurons to only those of at least this cable length.

- `POST|GET /{project_id}/pointclouds/`:
  Offers a new optional parameter "order_by", which accepts the strings 'id' and
  'name' to define in what order the list of pointclouds should be retuned
  (default: id).

- `POST /{project_id}/landmarks/{landmark_id}/`:
  Offers a new optional parameter "group_ids", an array of integers, which
  allows to set the landmark group memberships of a specific landmark. The new
  boolean parameter "append_memberships" allows to only append new group IDs as
  memberships, without removing any. Otherwise the whole set of memberships is
  replaced.

- `POST /{project_id}/skeletons/import`:
  The new parameter `skeleton_id` makes it possible to request a particular
  skeleton ID during import, just like it is done for neurons using `neuron_id`.
  If a skeleton or neuron with this ID exists already, a new object is created
  and the existing one is not touched. If an error should be raised instead, set
  the `auto_id` parameter to `false`. If instead the passed in IDs should
  replace existing data, the `force` parameter can be set to `true`. Both
  options apply to both neurons and skeletons.

- `POST /{project_id}/skeletons/connectivity/csv`:
  The new optional parameter `names` makes it possible to pass in a mapping of
  skeleton IDs to names used in the CSV export as column and row headers. If
  this parameter is not provided, the plain skeleton IDs will be used as it was
  done before. If it is provided, it has to be a list of two-element lists, each
  of the form [<skeleton-id>, <name>], which provides the mapping.

- `POST /{project_id}/skeletons/connectivity`:
  The `source_skeleton_ids` parameter can now also be specified in regular form
  format (multiple arguments with the exact same name), rather than only the
  square braces style.

### Deprecations

None.

### Removals

- `POST /{project_id}/node/nearest`:
  Replaced with `GET /{project_id}/nodes/nearest` (note the plural of nodes).

- `POST /{project_id}/node/most-recent`:
  Replaced with `GET /{project_id}/nodes/most-recent`.


## 2018.11.09

### Additions

- `POST /{project_id}/skeletons/cable-length`:
  The POST version of the already existing GET endpoint. It allows passing in
  more skeleton IDs for which to get the cable length.

- `POST /{project_id}/skeletons/connectivity-counts`:
  Allows to get the number connector links per relation type for each passed in
  skeleton. Also accepts GET parameters.

- `POST /{project_id}/skeletons/connectivity_matrix/csv`:
  Return a CSV file containing the connectivity matrix for the passed in `rows`
  and `columns`.

- `POST /{project_id}/skeletons/sampler-count`:
  Return the number of samplers linked to each skeleton in the passed in
  `skeleton_ids` list.

- `GET /{project_id}/skeletons/{skeleton_id}/sampler-count`:
  Return the number of samplers linked to this skeleton.

- `GET /{project_id}/labels/detail`:
  Returns a list of of label objects, each with a name field and an ID field.

- `POST /{project_id}/volumes/import`:
  Import volumes as STL files.

- `GET /{project_id}/volumes/{volume_id}/export.{extension}`:
  Export a particular volume. Currentl only exports AS STL are supported.

- `GET /{projec_id}/stats/cable-length`:
  Get the top N largest skeletons. N can be specified using the 'n_skeletons'
  parameter.

- `POST /{project_id}/volumes/skeleton-innervations`:
  Get a list of all volume/skeleton combinations that intersect. Skeletons are
  provided with a 'skeleton_ids' parameter. This can be constrained by volume
  annotation, cable length and node count.

- `POST /{project_id}/volumes/`:
  Previously only the GET method would be supported. With the introduction of an
  optional `volume_ids` parameter, POST can be used as well. This parameter can
  be used to constrain the returned set of volumes.

### Modifications

- `POST /{project_id}/skeletons/node-label`:
  The new `label_names` parameter accepts a list of strings that an be used
  instead of or together with label IDs to get skeletons with nodes that have
  particular labels.

- `GET /{project_id}/stacks/{stack_id}/info`:
  Now includes the `comment` field for each stack.

- `GET /{project_id}/connectors/`:
  The partner data returned when the `with_partners` is set, includes now
  additionally the creator of the link and the creation and edition time (in
  epoch format).

- `GET /user-list`:
  Accepts a new boolean parameter `with_passwords` to export encrypted
  passwords, which in turn can be imported into other CATMAID instances. This
  requires the requesting user to be a superuser.

- `GET /{project_id}/skeleton/{skeleton_id}/swc`:
  A new optional parameter `soma_markers` can be supplied. It is a list of
  'tag:soma', 'radius:<n>' and 'root'. These are conditions for when a node is
  marked as soma in the SWC export. The first matching condition in this order
  wins.

- `GET /{project_id}/volumes/`:
  The return format changed. Instead of a list of volume objects an object with
  a 'columns' field and a 'data' field are returned. The data fields contains a
  list of lists, with each inner list being a volume. The entries are described
  by the 'columns' field. Along with the already returned fields, annotations
  are now retuned as well.

- `GET /{project_id}/volumes/`:
  An optional `volume_ids` parameter can now be used and the POST method is
  supported as well (to transfer larger volume ID lists). This parameter can be
  used to constrain the returned set of volumes.

- `POST /{project_id}/skeletons/connectivity`:
  A new optional option 'link_types' allows to specify which connectivity types
  should be returned. By default 'incoming' and 'outgoing' is returned.
  Additionally, the following options are allowed: gapjunction, abutting,
  attachment, close_object. The return field names have also been adapted to
  these parameters and match them. Instead of 'gapjunctions' and 'attachments',
  the fields are now named 'gapjunction' and 'attachment'.

- `GET /{project_id}/annotations/`:
  Supports now an optional boolean parameter named `simple`, which returns only
  names and IDs and is therefore much faster.

### Deprecations

None.

### Removals

None.


## 2018.07.19

### Additions

- `POST /{project_ids}/connectors/links`:
  Accepts the same parameters as the GET variant, but allows for larger
  skeleton_ids list.

- `POST /{project_ids}/skeletons/in-bounding-box`:
  Accepts the same parameters as the GET variant, but allows for larger
  skeleton_ids list.

- `GET /{project_id}/volumes/entities`:
  Return a mapping of volume IDs to their respective class instance ID.

### Modifications

- `GET /{project_id}/skeletons/in-bounding-box`:
  The `min_nodes` and `min_cable` parameters can be used to further filter the
  result. The `src` parameter can be 'postgis2d' and 'postgis3d', with the
  former being the default spatial query type. The `volume_id` parameter can
  optionally be used to return the skeletons in the bounding box of a specific
  volume, alternative to explicit bounding box. Optionally, the `skeleton_ids`
  parameter can provide a list of skeletons to test for intersections. Without
  it, all skeletons in the project are considered.

- `GET /{project_id}/skeletons/{skeleton_id}/review`:
  The user ID of each node is now returned as well.

- `POST|GET /{project_id}/node/list`:
  Offers a new optional parameter
  "n_largest_skeletons_limit", which can be used to constrain the returned
  neurons to only those of the N largest skeletons in the result set.

- `POST /{project_id}/skeleton/connectivity_matrix`:
  The new parameter 'with_locations' includes more data in the result set. Each
  connector and its contributions to the link count is returned as well.

- `GET|POST /{project_id}/skeletons/compact-detail`:
  The new parameter 'format' can now be used to returned the skeleton data in
  different formats. Supported are 'msgpack' and 'json'.

- `GET /{project_id}/skeletons/{skeleton_id}/compact-detail`:
  The new parameter 'format' can now be used to returned the skeleton data in
  different formats. Supported are 'msgpack' and 'json'.

- `POST /{project_id}/treenodes/compact-detail`:
  The `treenode_ids` parameter is now optional and two new parameters can be
  used instead: `label_ids` and `label_names`. They can be used to constrain the
  result set by their labels. This effectively allows querying treenodes and
  skeletons based on linked labels.

- `GET /{project_id/samplers/{sampler_id}/domains/`:
  Returns now also end nodes for each domain.

### Deprecations

None.

### Removals

None.


## 2018.04.15

### Additions

- `POST /{project_id}/treenodes/compact-detail`:
  Retrieve treenode information for multiple nodes in the format of regular node
  queries, accepts a parameter "treenode_ids".

- `GET /{project_id}/treenodes/{treenode_id}/compact-detail`:
  Retrieve treenode information for a single node.

- `DELETE /{project_id}/landmarks/{landmark_id}/groups/{group_id}/`:
  Delete landmark location links to the same locations from a landmark and
  group.

- `PUT /{project_id}/landmarks/groups/links/`:
  Add new links between groups, e.g. "adjacent_to".

- `DELETE /{project_id}/landmarks/groups/links/{link_id}/`:
  Delete a single landmark group link.

- `GET /{project_id}/landmarks/groups/{landmarkgroup_id}/transitively-linked`:
  Get a list of landmark groups that are linked to the referenced group using a
  passed in relation, respects reciprocal relations.

- `POST /{project_id}/landmarks/groups/materialize`:
  Create pairs of landmark groups along with their landmarks based on a simple
  description.

- `GET /{project_id}/skeletons/cable-length`:
  Get the cable length for multiple skeletons using the skeleton_ids parameter.

- `GET /{project_id}/skeletons/{skeleton_id}/cable-length`:
  Get the cable length for a single skeleton.

- `GET /{project_id}/skeletons/in-bounding-box`:
  Get IDs of all skeltons that intersect with the passed in bounding box.

### Modifications

- `POST /{project_id}/annotations/query-targets`:
  Accepts now a "annotation_reference" parameter which can either be 'id'
  (default) or 'name'. If it is set to 'name', all annotation references in
  annotated_with, not_annotated_with and sub_annotated_with are interpreted as
  annotation names instead of IDs.

- `POST /{project_id}/skeleton/split`:
  Returns now also the split location as fields x, y and z.

- `POST|GET /{project_id}/node/list` offers a new optional parameter
  "with_relation_map", which controls which relation map information is
  returned. Can be 'none', 'used' and all with 'used' being the default.

- `GET /{project_id}/landmarks/groups/`:
  Accepts the new optional parameter "with_links", "with_names" and
  "with_relations", to include links between landmark groups along with a list
  of linked landmark names and a map of used relations

- `GET /{project_id}/landmarks/groups/{group_id}/`:
  Accepts the new optional parameter "with_names" to include landmark names
  along with linked landmark locations.

- `GET /{project_id}/stats/user-history`:
  Returns actual node count in "new_treenodes" field, cable length is returned
  in "new_cable_length" field (previously new_treenodes).

### Deprecations

None.

### Removals

None.


## 2018.02.16

### Additions

- `GET /{project_id}/useranalytics`:
  Replaces `GET /useranalytics`.

### Modifications

- `GET /{project_id}/samplers/`:
  Accepts now also a boolean with_intervals parameter to return information on
  each instantiated interval in each returned domain. Implies with_domains.

- `POST|GET /{project_id}/node/list` offers a new optional parameter "src", which
  can be used to override the node provider selected by the back-end.

- `POST|GET /{project_id}/node/list` offers new options for the optional
  parameter "format": "gif" and "png" to return an imageof the tracing data.

### Deprecations

None.

### Removals

- `GET /useranalytics`:
  Has been replaced with `GET /{project_id}/useranalytics`.


## 2017.12.07

### Additions

- `POST /{project_id}/nodes/location`:
  Get the location of multiple nodes, expects a `node_ids` parameter.

- `GET /{project_id}/connectors/` now provides a new API to query connectors
  directly and not only links. The previous API is available as
  `GET /{project_id}/connctors/links/` (see below).

- `GET /{project_id}/skeletons/{skeleton_id}/neuroglancer`:
  Export a morphology-only skeleton in neuroglancer's binary format.

### Modifications

- `GET /{project_id}/connector/user-info` has been replaced with
  `GET /{project_id}/connectors/user-info`. Functionality is the same.

- `GET /{project_id}/connectors/` has been replaced with
  `GET /{project_if}/connectors/links/`. Functionality is the same.

- `POST /{project_id}/node/list` offers a new optional parameter "format", which
  is set by default to 'json', but can be set to 'msgpack' to use msgpack binary
  encoding of the result.

### Deprecations

None.

### Removals

None.


## 2017.10.02

### Additions

- `GET /{project_id}/samplers/domains/intervals/{interval_id}/details`:
  Get detailed information about a particular interval.

- `GET /{project_id}/neurons/`:
  List all neurons in a project. Optionally, the parameters created_by,
  reviewed_by, from, to and nodecount_gt can be provided.

### Modifications

- `POST /{project_id}/treenodes/{treenode_id}/info`:
  This API endpoint is changed to only accept GET requests. Using POST will
  raise an error.

- `GET /{project_id}/stats/nodecount`:
  The response format changed. Now a dictionary mapping user IDs to node counts
  is returned.

- `GET /{project_id}/stats/editor`:
  The response format changed. Now a dictionary mapping user IDs to the number
  of edited nodes is returned.

- `GET /{project_id}/projects/export`:
  Stacks include now also their translation and orientation relative to project
  space.

### Deprecations

- `GET /{project_id}/annotationdiagram/nx_json`:
  This API has a confusing name, because it uses 'annotation' differently than
  others. There are different APIs available to get skeleton IDs and treenode
  IDs.

### Removals

None.


## 2017.07.28

### Additions

None.

### Modifications

- `POST /{project_id}/skeletons/import`:
  The new 'name' parameter can be used to set the name of a new neuron.

- `POST /{project_id}/annotations/query-target`:
  A boolean 'name_not' parameter is now accepted to get results not matching the
  name passed in with the regular 'name' parameter. Also, an integer list
  parameter named 'not_annotated_with' is now supported. Like the
  'annotated_with' list, it contains annotation IDs. Results will not have the
  annotations passed in with the `not_annotated_with` list.

- `GET /{project_id}/skeletons/{skeleton_id}/compact-detail` and
  `GET /{project_id}/skeletons/compact-detail`
  Accepts two new parameters: with_reviews and with_annotations. To also return
  a list of reviews and a list of linked skeleton IDs respectively for each
  returned skeleton.

- `POST /{project_id}/volumes/{volume_id}/`
  Individual fields can now be updated selectively. Only fields that are passed
  in as arguments will be updated. This allows for instance to only change the
  name of a volume.

### Deprecations

None.

### Removals

None.


## 2017.05.17

### Additions

None.

### Modifications

- `POST /{project_id}/skeletons/connectivity`:
  If the new "with_nodes" parameter is true, the involved treenode links are
  also returned for each partner.

### Deprecations

None.

### Removals

None.


## 2017.04.20

### Additions

None.

### Modifications

- `GET /messages/mark_read`:
  This API took a message ID as parameter before and is replaced by:
  `POST /messages/{message_id}/mark_read`

- `POST /{project_id}/node/user-info`:
  The `node_id` parameter has been replaced with a `node_ids` parameter, which
  is expected to be a list of node IDs. The response maps now individual info
  objects to their respective node IDs.

- `GET /{project_id}/connectors/`
  Each result link now contains one additional column: the link's creation time.
  It replaces the edition_time in column nine. The edition time is now available
  in column ten.

### Deprecations

None.

### Removals

None.


## 2017.03.16

### Additions

None.

### Modifications

None.

### Deprecations

None.

### Removals

None.


## 2017.02.16

### Additions

None.

### Modifications

- `POST /{project_id}/node/list` and `POST /{project_id}/node/list`:
  The returned timestamps are now second based UTC epoch numbers instead of UTC
  strings.

### Deprecations

None.

### Removals

None.


## 2017.01.19

### Additions

- POST `/{project_id}/analytics/broken-section-nodes`:
  Get s list of all nodes that are currently located in a broken section of any
  stack linked to their project. Obtionally, specific skeletons can be checked.

### Modifications

- `POST /{project_id}/skeleton/analytics`
  Is renamed to `POST /{project_id}/analytics/skeletons`.


### Deprecations

None.

### Removals

- `GET /{project_id}/stack/{stack_id}/models`
  Meshes have been replaced with volumes.


## 2016.12.16

### Additions

- `GET /{project_id}/labels/stats`
  Get statistics on node label usage for the project.

- `POST /{project_id}/skeletons/node-labels`
  Return mappings from node label IDs to IDs of skeletons which include
  a node with that label.

### Modifications

None.

### Deprecations

None.

### Removals

None.


## 2016.11.04

### Additions

- `GET /{project_id}/skeletons/{skeleton_id}/compact-detail`
  Provides same functionality as
  `GET/POST /{project_id}/{skeleton_id}/[0|1]/[0|1]/compact-skeleton`, but uses
  explicit GET parameters.

- `POST /{project_id}/nodes/`
  Provides the same data as the former `POST /{project_id}/nodes/list` and takes
  the same parameters.

### Modifications

None.

### Deprecations

- `GET/POST /{project_id}/{skeleton_id}/[0|1]/[0|1]/compact-skeleton`
  This endpoint will be replaced in the future with the newly introduced
  endpoint `GET /{project_id}/skeletons/{skeleton_id}/compact-detail`.

- `POST /{project_id}/node/list`
  This endpoint will be replaced in the future with the newly introduced
  endpoint `POST /{project_id}/nodes/`. It takes the same parameters.

### Removals

None.


## 2016.10.18

### Additions

- `GET /{project_id}/connectors/`
  Replaces the `POST /{project_id}/connector/table/list` endpoint, but also
  changes the parameter names. Additionally, the "relation_type" parameter is
  now expected to contain the actual relation name instead of a numeric alias:
  The value "0" is replaced with "postsynaptic_to" and "1" is replaced with
  "presynaptic_to". See /apis documentation for details.

### Modifications

None.
- `GET/POST /{project_id}/[0|1]/[0|1]/compact-skeleton`
  The new parameter with_history allows to include historic data in th
  response.  Will also include timestamps for regular nodes.

### Deprecations

None.

### Removals

- `POST /{project_id}/connector/table/list`
  This endpoint is replaced by the `GET /{project_id}/connectors` endpoint,
  described above.


## 2016.09.01

### Additions

None.

### Modifications

None.

### Deprecations

None.


### Removals

None.


## 2016.08.26

### Additions

None.

### Modifications

None.

### Deprecations

None.


### Removals

- `GET /{project_id}/stats`
  This endpoint returned an HTML document displayed by CATMAIDs statistics
  widget.


## 2016.08.12

### Additions

None.


### Modifications

None.

### Deprecations

None.


### Removals

None.


## 2016.08.09

### Additions

- `GET projects/export`:
  Provides all available information on the structure and properties
  of projects and stacks. Supports application/json and application/yaml
  content types. A return YAML document matches the format supported by
  the importer.

- `POST /{project_id}/connector/info`:
  This endpoint replaces the `/{project_id}/connector/pre-post-infos` endpoint.
  The `pre` and `post` parameters are now optional.

- `POST /{project_id}/neurons/from-models`:
  Get the IDs of all neurons modeled by a list of entities, e.g. skelton IDs.

- `POST /{project_id}/skeletons/import`:
  Import a neuron modeled by a skeleton from an uploaded file. Currently only
  SWC representation is supported.

- `GET /{project_id}}/transactions/`
  Get a list of transaction objects, ordered by time (latest first). A sub-range
  can be specified optionally.

- `GET /{project_id}}/transactions/location`
  Get a location representing the change in a given transaction. Returns error
  if no location was found.

### Modifications

- `GET /projects/`:
  Does not include the catalogueable property of projects anymore. Use
  ontology queries to filter by the "driver_line" class for the same
  semantics.

- `POST /{project_id}/annotations/forskeletons`:
  Parameter `skeleton_ids` now correctly parses with and without explicit
  indices.

- `POST /{project_id}/annotations/query`:
  Parameter `object_ids` now correctly parses with and without explicit
  indices.

- `POST /{project_id}/annotations/query-targets`:
  Parameter `types` now correctly parses with and without explicit indices.

- `GET /{project_id}/ontology/list`:
  Return format has been made simpler, contains still same information.

- `GET /{project_id}/ontology/relations/list`:
  Return format has been made simpler, contains still same information.

- `GET /{project_id}/ontology/classes/list`:
  Return format has been made simpler, contains still same information.

### Deprecations

None.


### Removals

- `POST /{project_id}/connector/pre-post-info`:
  This endpoint was renamed to `/{project_id}/connector/info` endpoint.

## 2016.05.26

### Additions

None.


### Modifications

None.


### Deprecations

None.


### Removals

None.


## 2016.04.18

No change.


## 2016.04.15

### Additions

- `GET /{project_id}/labels/[treenode|connector]/{label_id}/`:
  Returns a list of labels for a node.

- `GET /{project_id}/connectors/{connector_id}/`:
  Returns information on a connector and its partners.

- `POST /{project_id}/skeletons/within-spatial-distance`:
  Find skeletons within a given L-infinity distance of a treenode.

### Modifications

`POST /{project_id}/skeletons/connectivity`:

- Response object now includes `gapjunctions` and `gapjunctions_reviewers`
  properties for gap junction connectors.

- Documentation has correct parameter name: `source_skeleton_ids` not `source`.

`POST /{project_id}/label/[treenode|connector]/{label_id}/update`:

- Returns now also information about what labels were added, which were
  duplicates and which labels were deleted.

`POST /{project_id}/label/[treenode|connector]/{label_id}/remove`:

- Returns now also information about which label label was eventually removed.
  If nothing went wrong the field deleted_link has the input label ID.

`POST /{project_id}/annotations/remove`:

- The return field `deleted_annotations` is now called `deleted_links` and
  continues to contain a list of class_instance_class_instance IDs that were
  removed. The new `deleted_annotations` field contains a mapping of removed
  annotation IDs to the IDs of the object they were removed from.

`POST /{project_id}/connector/delete`:

- The response contains now detailed information about the removed connector,
  including its partners.

`POST /{project_id}/node/list`:

- Edition times of nodes and connectors-links are now returned, too. Therefore
  some array indices changed.

- Link and connector types are now returned in a more general fashion. Instead
  of providing four different arrays for pre, post, gap-junction and other
  connectors (previously index 5, 6, 7, 8), each connector entry now contains
  one list with all links (index 5), each link is represented as
  [<treenode_id>, <relation_id>, <link_confidence>].

`POST /{project_id}/treenode/delete`:

- A list of removed links is now returned as well. Each entry has the following
  format: [<link-id>, <relation-id>, <connector-id>, <confidecen>].

`POST /{project_id}/treenodes/{treenode_id}/confidence`:

- Edition times of nodes and connectors-links are now returned, too. Each
  location ID in the returned updated_partners object, is now mapped to an
  object with an "edition_time" and an "old_confidence" field.

- An optional "partner_ids" parameter is now accepted. If the "to_connectors"
  parameter is set to true, the "partner_ids" parameter allows to update only
  the links to the provided connector IDs.

- An optional "partner_confidences" parameter is now accepted. If the
  "partner_ids" parameter is used, the "partner_confidences" parameter allows to
  specify an individual confidence for each selected partner.

`POST /{project_id}/skeleton/join`:

- IDs of the result skeleton and the deleted skeleton are now returned.

### Deprecations

None.


### Removals

-`[POST|GET] /{project_id}/label-for-node/[treenode|connector]/{label_id}`:
  Has been replaced with:
  `GET /{project_id}/labels/[treenode|connector]/{label_id}/`


## 2015.12.21

The CATMAID API now authorizes requests using an API token tied to your
account instead of your username and password. To obtain this token,
open the CATMAID client in your browser, hover your cursor over your name
(next to the "Logout" link), and click "Get API token". As a security measure,
you will be prompted to re-enter your password, then shown your token string.

To use the API token, set the HTTP `X-Authorization` header on all of your
API requests to be 'Token', a space, and the token string, e.g.:

    X-Authorization: Token 9944b09199c62bcf9418ad846dd0e4bbdfc6ee4b


### Additions

- `GET /projects/`:
  List projects visible to the requesting user.

- `GET /client/datastores/`:
  List key-value store datastores used by the client.

- `POST /client/datastores/`:
  Create a key-value store datastore for the client.

- `DELETE /client/datastores/{name}`:
  Delete a key-value store datastore for the client.

- `GET /client/datastores/{name}/`:
  List key-value data in a datastore for the client.

- `PUT /client/datastores/{name}/`:
  Create or replace a key-value data entry for the client.

- `POST /{project_id}/volumes/{volume_id}/`:
  Get detailed information on a spatial volume or set its properties.


### Modifications

`GET /{project_id}/annotations/`:

- Params are now correctly documented as form rather than query params.


`POST /{project_id}/annotations/`:

- Params are now correctly documented as form rather than query params.


`POST /{project_id}/annotations/forskeletons`:

- Params are now correctly documented as form rather than query params.


`POST /{project_id}/skeletons/connectivity`:

- `boolean_op` form param now expects string "AND" or "OR" rather than
  "logic-AND" or "logic-OR".


`POST /{project_id}/volumes/add`:

- Params are now correctly documented as form rather than query params.


### Deprecations

None.


### Removals

None.<|MERGE_RESOLUTION|>--- conflicted
+++ resolved
@@ -31,16 +31,14 @@
   false by default. If set to true, the returned annotations will include their
   creation_time and edition_time.
 
-<<<<<<< HEAD
 - `POST /{project_id}/annotations/query-targets`:
   Accepts now two additional sorting options: annotated_on,
   last_annotation_link_edit. The first one sorts by the date the matched
   annotations were added to the target. The second option sorts by when this
   link was edited last.
-=======
+
 - GET|POST `/{project_id}/skeletons/completeness`:
   Obtain compleness information on a list of skeletons.
->>>>>>> b3f2f1de
 
 ### Modifications
 
