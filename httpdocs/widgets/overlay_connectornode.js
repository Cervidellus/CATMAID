--- conflicted
+++ resolved
@@ -350,12 +350,6 @@
       self.needsync = true;
     };
 
-<<<<<<< HEAD
-  mc.mousedown(function (e) {
-    e.stopPropagation();
-  });
-
-=======
     this.mc.start = function () {
       ox = self.x;
       oy = self.y;
@@ -365,6 +359,11 @@
     };
     
     this.mc.drag(this.mc.move, this.mc.start, this.mc.up);
+
+    this.mc.mousedown(function (e) {
+      e.stopPropagation();
+    });
+    
   }
->>>>>>> b443da51
+
 };