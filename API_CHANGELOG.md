This changelog notes changes to API endpoints that are documented and listed
through Swagger. Changes to undocumented, internal CATMAID APIs are not
included in this changelog.

<<<<<<< HEAD
=======
## 2016.04.18

No change.


>>>>>>> f2c16ce5
## 2016.04.15

### Additions

- `GET /{project_id}/labels/[treenode|connector]/{label_id}/`:
  Returns a list of labels for a node.

- `GET /{project_id}/connectors/{connector_id}/`:
  Returns information on a connector and its partners.

- `POST /{project_id}/skeletons/within-spatial-distance`:
  Find skeletons within a given L-infinity distance of a treenode.

### Modifications

`POST /{project_id}/skeletons/connectivity`:

- Response object now includes `gapjunctions` and `gapjunctions_reviewers`
  properties for gap junction connectors.

- Documentation has correct parameter name: `source_skeleton_ids` not `source`.

`POST /{project_id}/label/[treenode|connector]/{label_id}/update`:

- Returns now also information about what labels were added, which were
  duplicates and which labels were deleted.

`POST /{project_id}/label/[treenode|connector]/{label_id}/remove`:

- Returns now also information about which label label was eventually removed.
  If nothing went wrong the field deleted_link has the input label ID.

`POST /{project_id}/annotations/remove`:

- The return field `deleted_annotations` is now called `deleted_links` and
  continues to contain a list of class_instance_class_instance IDs that were
  removed. The new `deleted_annotations` field contains a mapping of removed
  annotation IDs to the IDs of the object they were removed from.

`POST /{project_id}/connector/delete`:

- The response contains now detailed information about the removed connector,
  including its partners.

`POST /{project_id}/node/list`:

- Edition times of nodes and connectors-links are now returned, too. Therefore
  some array indices changed.

- Link and connector types are now returned in a more general fashion. Instead
  of providing four different arrays for pre, post, gap-junction and other
  connectors (previously index 5, 6, 7, 8), each connector entry now contains
  one list with all links (index 5), each link is represented as
  [<treenode_id>, <relation_id>, <link_confidence>].

`POST /{project_id}/treenode/delete`:

- A list of removed links is now returned as well. Each entry has the following
  format: [<link-id>, <relation-id>, <connector-id>, <confidecen>].

`POST /{project_id}/treenodes/{treenode_id}/confidence`:

- Edition times of nodes and connectors-links are now returned, too. Each
  location ID in the returned updated_partners object, is now mapped to an
  object with an "edition_time" and an "old_confidence" field.

- An optional "partner_ids" parameter is now accepted. If the "to_connectors"
  parameter is set to true, the "partner_ids" parameter allows to update only
  the links to the provided connector IDs.

- An optional "partner_confidences" parameter is now accepted. If the
  "partner_ids" parameter is used, the "partner_confidences" parameter allows to
  specify an individual confidence for each selected partner.

`POST /{project_id}/skeleton/join`:

- IDs of the result skeleton and the deleted skeleton are now returned.

### Deprecations

None.


### Removals

-`[POST|GET] /{project_id}/label-for-node/[treenode|connector]/{label_id}`:
  Has been replaced with:
  `GET /{project_id}/labels/[treenode|connector]/{label_id}/`


## 2015.12.21

The CATMAID API now authorizes requests using an API token tied to your
account instead of your username and password. To obtain this token,
open the CATMAID client in your browser, hover your cursor over your name
(next to the "Logout" link), and click "Get API token". As a security measure,
you will be prompted to re-enter your password, then shown your token string.

To use the API token, set the HTTP `X-Authorization` header on all of your
API requests to be 'Token', a space, and the token string, e.g.:

    X-Authorization: Token 9944b09199c62bcf9418ad846dd0e4bbdfc6ee4b


### Additions

- `GET /projects/`:
  List projects visible to the requesting user.

- `GET /client/datastores/`:
  List key-value store datastores used by the client.

- `POST /client/datastores/`:
  Create a key-value store datastore for the client.

- `DELETE /client/datastores/{name}`:
  Delete a key-value store datastore for the client.

- `GET /client/datastores/{name}/`:
  List key-value data in a datastore for the client.

- `PUT /client/datastores/{name}/`:
  Create or replace a key-value data entry for the client.

- `POST /{project_id}/volumes/{volume_id}/`:
  Get detailed information on a spatial volume or set its properties.


### Modifications

`GET /{project_id}/annotations/`:

- Params are now correctly documented as form rather than query params.


`POST /{project_id}/annotations/`:

- Params are now correctly documented as form rather than query params.


`POST /{project_id}/annotations/forskeletons`:

- Params are now correctly documented as form rather than query params.


`POST /{project_id}/skeletons/connectivity`:

- `boolean_op` form param now expects string "AND" or "OR" rather than
  "logic-AND" or "logic-OR".


`POST /{project_id}/volumes/add`:

- Params are now correctly documented as form rather than query params.


### Deprecations

None.


### Removals

None.<|MERGE_RESOLUTION|>--- conflicted
+++ resolved
@@ -2,14 +2,11 @@
 through Swagger. Changes to undocumented, internal CATMAID APIs are not
 included in this changelog.
 
-<<<<<<< HEAD
-=======
 ## 2016.04.18
 
 No change.
 
 
->>>>>>> f2c16ce5
 ## 2016.04.15
 
 ### Additions
