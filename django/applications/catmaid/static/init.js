--- conflicted
+++ resolved
@@ -357,36 +357,6 @@
  * executes a callback on success. This callback is passed
  * the returned JSON object containing the stack information.
  */
-<<<<<<< HEAD
-function recreateProjectStructureFromCache() {
-  // clear project data structure
-  projects_available_ready = false;
-  if (projects_available)
-  {
-    delete projects_available;
-  }
-  projects_available = new Array();
-  // recreate it
-  var i, j, p;
-  for (i in cachedProjectsInfo) {
-    if (!cachedProjectsInfo.hasOwnProperty(i)) continue;
-    p = cachedProjectsInfo[i];
-    // add project
-    projects_available[p.pid] = new Array();
-    // add linked stacks
-    for (j in p.action) {
-      if (!p.action.hasOwnProperty(j)) continue;
-      projects_available[p.pid].push(
-          { id : j,
-            title : p.action[j].title,
-            action : p.action[j].action,
-            note : p.action[j].comment}
-      );
-    }
-  }
-  projects_available_ready = true;
-}
-=======
 function getStackMenuInfo(project_id, callback) {
     requestQueue.register(django_url + project_id + '/stacks',
         'GET', undefined, function(status, text, xml) {
@@ -403,7 +373,6 @@
         });
     return;
 };
->>>>>>> e17e422c
 
 /**
  * Update the displayed project list based on the cache
