{% block content %}

<div class="project-stats">
<h3>Contribution Record</h3>
<p>
  beween <input type="text" class="stats-history-setting"
      id="stats-history-start-date" />
  and <input type="text" class="stats-history-setting"
      id="stats-history-end-date" />
  <input type="button" class="stats-history-setting"
      id="stats-history-refresh" value="Refresh" />
</p>
per cell values: new nodes / new connectors / reviewed nodes
<table cellpadding="0" cellspacing="0" border="1" class="project-stats" id="project_stats_history_table"></table>
<br clear="all" />

<h3>Nodes created by user</h3>
<div id="piechart_treenode_holder"></div>
<br clear="all" />

<<<<<<< HEAD
<h3>Nodes reviewed by user</h3>
<div id="piechart_reviewer_holder"></div>
<br clear="all" />
</div>
=======
>>>>>>> 113f243c
{% endblock %}
<|MERGE_RESOLUTION|>--- conflicted
+++ resolved
@@ -17,12 +17,6 @@
 <h3>Nodes created by user</h3>
 <div id="piechart_treenode_holder"></div>
 <br clear="all" />
+</div>
 
-<<<<<<< HEAD
-<h3>Nodes reviewed by user</h3>
-<div id="piechart_reviewer_holder"></div>
-<br clear="all" />
-</div>
-=======
->>>>>>> 113f243c
 {% endblock %}
