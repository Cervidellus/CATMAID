--- conflicted
+++ resolved
@@ -1284,101 +1284,7 @@
       });
   };
 
-<<<<<<< HEAD
-=======
-
-  /**
-   * Return all nodes on the straight path in then interval [startNodeId,
-   * endNodeId], assuming both nodes are connected through a monotone
-   * parent-child relationship. The direction doesn't matter as long as <strict>
-   * isn't set to true. If this is the case, the start node has to be closer to
-   * root than end node. The result can optionally be sorted by setting <sort>
-   * to true.
-   */
-  var getIntervalBackboneNodes = function(arbor, startNodeId, endNodeId, sort, strict) {
-    var intervalNodes = [];
-    // Assume end node is downstream of start node
-    var nodes = arbor.edges;
-    var lastNode = endNodeId;
-    while (true) {
-      lastNode = parseInt(lastNode, 10);
-      intervalNodes.push(lastNode);
-      if (lastNode == startNodeId) {
-        break;
-      }
-
-      lastNode = nodes[lastNode];
-      if (!lastNode) {
-        break;
-      }
-    }
-
-    if (intervalNodes.length === 0) {
-      return null;
-    }
-
-    // If the last node is not the interval start node, try reversing start/end
-    // node if not in strict mode.
-    if (intervalNodes[intervalNodes.length - 1] == startNodeId) {
-      return sort ? intervalNodes.reverse() : intervalNodes;
-    } else {
-      return strict ? null : getIntervalBackboneNodes(arbor, endNodeId, startNodeId, sort, true);
-    }
-  };
-
-  /**
-   * Return all nodes that are part of the requested interval. This set will not
-   * contain any branches starting off the start or end node, as these will be
-   * part of other intervals. Additionally a Set instance can be passed in as
-   * <boundaryNodes>. The returned interval nodes won't contain any nodes beyond
-   * any of those boundary nodes nor the boundary nodes themselves.
-   */
-  var getIntervalNodes = function(arbor, startNodeId, endNodeId, boundaryNodes) {
-    startNodeId = parseInt(startNodeId, 10);
-    endNodeId = parseInt(endNodeId, 10);
-    boundaryNodes = boundaryNodes || new Set();
-    var intervalBackbone = getIntervalBackboneNodes(arbor, startNodeId,
-        endNodeId, true);
-
-    if (!intervalBackbone || intervalBackbone.length === 0) {
-      throw new CATMAID.ValueError("Could not find interval backbone for between nodes " +
-          startNodeId + " and " + endNodeId);
-    }
-
-    var edges = arbor.edges;
-    var allSuccessors = arbor.allSuccessors();
-
-    // Collect nodes between start and end of the interval back-bone, all
-    // branches inbetween will be added. Branches originating from the start or
-    // end node will *not* be added, other intervals have to be used for those.
-    var workingSet = intervalBackbone.map(function(n) {
-      // Make sure we deal with numbers
-      return parseInt(n, 10);
-    });
-    var intervalNodes = new Set(workingSet);
-    while (workingSet.length > 0) {
-      var currentNodeId = workingSet.pop();
-      if (currentNodeId === startNodeId || currentNodeId === endNodeId) {
-        continue;
-      }
-
-      var children = allSuccessors[currentNodeId];
-      for (var i=0; i<children.length; ++i) {
-        var childId = parseInt(children[i], 10);
-        // Don't include nodes that are off limit
-        if (boundaryNodes.has(childId)) {
-          continue;
-        }
-        intervalNodes.add(childId);
-        workingSet.push(childId);
-      }
-    }
-
-    return intervalNodes;
-  };
-
->>>>>>> 86feea52
-  /**
+/**
    * Pick a synapse at random from the traced interval (input, output, or
    * either, depending on the goals).
    */
@@ -1516,14 +1422,8 @@
         var arborParser = widget.state['arbor'];
         // Regenerate interval information
         self.intervalTreenodes.clear();
-<<<<<<< HEAD
         var intervalNodes = CATMAID.Sampling.getIntervalNodes(arborParser.arbor,
             interval.start_node_id, interval.end_node_id, otherIntervalBoundaries);
-=======
-        var intervalNodes = getIntervalNodes(arborParser.arbor,
-            interval.start_node_id, interval.end_node_id,
-            otherIntervalBoundaries);
->>>>>>> 86feea52
         self.intervalTreenodes.addAll(intervalNodes);
       })
       .then(function() {
